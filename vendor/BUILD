--- conflicted
+++ resolved
@@ -467,12 +467,9 @@
         "//vendor/k8s.io/utils/clock:all-srcs",
         "//vendor/k8s.io/utils/exec:all-srcs",
         "//vendor/k8s.io/utils/pointer:all-srcs",
-<<<<<<< HEAD
         "//vendor/sigs.k8s.io/structured-merge-diff/fieldpath:all-srcs",
         "//vendor/sigs.k8s.io/structured-merge-diff/value:all-srcs",
-=======
         "//vendor/sigs.k8s.io/yaml:all-srcs",
->>>>>>> 0df79e4d
         "//vendor/vbom.ml/util/sortorder:all-srcs",
     ],
     tags = ["automanaged"],
